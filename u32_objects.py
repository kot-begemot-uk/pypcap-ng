--- conflicted
+++ resolved
@@ -527,13 +527,9 @@
 
 
         if isinstance(addr, ipaddress.IPv6Network):
-<<<<<<< HEAD
-            netmask = int(addr.netmask).to_bytes(16, sys.byteorder)
-            address = int(addr.network_address).to_bytes(16, sys.byteorder)
-=======
             netmask = int(addr.netmask).to_bytes(16, byteorder='big')
             address = int(addr.network_address).to_bytes(16, byteorder='big')
->>>>>>> 604bf7b0
+
         else:
             address = int(addr).to_bytes(16, byteorder='big')
             netmask = bytes([0xff, 0xff, 0xff, 0xff, 0xff, 0xff, 0xff,
