''' Pure python implementation of the pcap language parser.
Compiler backends.
'''


#
# Copyright (c) 2023 Red Hat, Inc., Anton Ivanov <anivanov@redhat.com>
# Copyright (c) 2023 Cambridge Greys Ltd <anton.ivanov@cambridgegreys.com>
#

import sys
import struct
import re
import ipaddress
from header_constants import ETHER, IP, IP6, ETH_PROTOS
from code_objects import AbstractCode, AbstractHelper, NEXT_MATCH
from code_objects import FAIL, SUCCESS, LAST_INSN, Immediate, PARENT_NEXT


# Some of the names are predefined. They are instruction names. We
# should not change them.
#pylint: disable=line-too-long, invalid-name, consider-using-f-string


IPV4_REGEXP = re.compile(r"(\d{1,3})\.(\d{1,3})\.(\d{1,3})\.(\d{1,3})")


FORMATS = [
    "x/%x",                   # 0  register x
    "[0x{:04X}]",             # 1  offset k in the packet
    "[x + 0x{:04X}]",         # 2  offset k + x in the packet
    "M[0x{:04X}]",            # 3  offset k in M
    "#0x{:04X}",              # 4  k literal
    "4*([0x{:04X}]&0xf)",     # 5  Lower nibble * 4 at byte offset k in the packet ???
    "0x{:04X}",               # 6  Label
    "#0x{:04X} jt {} jf {} ", # 7  #k, jt, jf
    "x/%x jt {} jf {}",       # 8  x, jt, jf
    "#0x{:04X} jt {}",        # 9  #k, jt
    "x/%x jt {}",             # 10 x, jt
    "a/%a",                   # 11 accumulator
    "0x{:04X}"                # 12 extensions
]

BPF_LD      =   0x00
BPF_LDX     =   0x01
BPF_ST      =   0x02
BPF_STX     =   0x03
BPF_ALU	    =   0x04
BPF_JMP     =   0x05
BPF_RET     =   0x06
BPF_MISC    =   0x07

# ld/ldx fields
# define BPF_SIZE(code)  ((code) & 0x18)
BPF_W       = 0x00      # 32-bit
BPF_H		= 0x08      # 16-bit
BPF_B	    = 0x10      # 8-bit
#eBPF		BPF_DW		0x18    64-bit

#define BPF_MODE(code)  ((code) & 0xe0)

BPF_IMM		=   0x00 # 4
BPF_ABS		=   0x20 # 1
BPF_IND		=   0x40 # 2
BPF_MEM		=   0x60 # 3
BPF_LEN		=   0x80 # packet length - special
BPF_MSH		=   0xa0 # 5

# alu/jmp fields
# define BPF_OP(code)    ((code) & 0xf0)
BPF_ADD		=   0x00
BPF_SUB		=   0x10
BPF_MUL		=   0x20
BPF_DIV		=   0x30
BPF_OR		=   0x40
BPF_AND		=   0x50
BPF_LSH		=   0x60
BPF_RSH		=   0x70
BPF_NEG		=   0x80
BPF_MOD		=   0x90
BPF_XOR		=   0xa0

BPF_JA		=   0x00
BPF_JEQ		=   0x10
BPF_JGT		=   0x20
BPF_JGE		=   0x30
BPF_JSET    =   0x40
#BPF_SRC(code)   ((code) & 0x08)
BPF_K		=   0x00
BPF_X		=   0x08


#define BPF_MISCOP(code) ((code) & 0xf8)
BPF_TAX     =   0x00
BPF_TXA     =   0x80

PACKER = struct.Struct(r"=HBBI")

class CBPFCompilerState():
    '''CBPF Specific compiler state'''

    def __init__(self):
    #pylint: disable=unused-variable
        self.regfile = []
        for index in range(0,16):
            self.regfile.append(True)
        self.offsets = {}
        self.quals = []

    def next_free_reg(self):
        '''Next available reg in the scratch space'''
        for reg in self.regfile:
            if self.regfile[reg]:
                self.regfile[reg] = False
                return reg
        raise IndexError("No free scratch registers")

    def get_offset(self, elements=None):
        '''Compute offsets for given header elements'''
        total = 0
        if isinstance(elements, str):
            elements = set([elements])
        for key, value in self.offsets.items():
            if elements is None:
                total += value
            elif key in elements:
                total += value
        return total

    def set_offset(self, element, value):
        '''Compute offsets for given header elements'''
        self.offsets[element] = value

    def add_offset(self, element, value):
        '''Compute offsets for given header elements'''
        try:
            self.offsets[element] += value
        except KeyError:
            self.offsets[element] = value

    def release(self, reg):
        '''Release stashed reg back for use'''
        self.regfile[reg] = True

    def add_qual(self, quals):
        '''Add qualifiers'''

        if not isinstance(quals, list):
            quals = [quals]

        for qual in quals:
            if not qual in self.quals:
                self.quals.append(qual)


SIZE_MODS = [None, "b", "h", None, ""]
PARENT_NEXT = "__parent_next"
SIZE_OBJ_MODS = [0, 0x10, 0x8, 0, 0]
FORMATS = [
    "x/%x",                   # 0  register x
    "[0x{:04X}]",             # 1  offset k in the packet
    "[x + 0x{:04X}]",         # 2  offset k + x in the packet
    "M[0x{:04X}]",            # 3  offset k in M
    "#0x{:04X}",              # 4  k literal
    "4*([0x{:04X}]&0xf)",     # 5  Lower nibble * 4 at byte offset k in the packet ???
    "0x{:04X}",               # 6  Label
    "#0x{:04X} jt {} jf {} ", # 7  #k, jt, jf
    "x/%x jt {} jf {}",       # 8  x, jt, jf
    "#0x{:04X} jt {}",        # 9  #k, jt
    "x/%x jt {}",             # 10 x, jt
    "a/%a",                   # 11 accumulator
    "0x{:04X}"                # 12 extensions
]

ADDR_OBJ_MODS = [BPF_X, BPF_ABS, BPF_IND, BPF_MEM, BPF_IMM, BPF_MSH, 0, 0, 0, 0, 0, 0, 0]

class CBPFCode(AbstractCode):
    '''BPF variant of code generation'''
    def __init__(self, code="", reg="", size=4, mode=0, label=None):
        super().__init__(label=label)
        self.code = code + reg
        self.code += SIZE_MODS[size]
        self.mode = mode
        self.reg = reg
        self.size = size
        self.opcode_class = 0

    def __eq__(self, other):
        '''Equal - needed for tests'''
        return super().__eq__(other) and self.code == other.code and \
               self.values == other.values and self.mode == other.mode

    def obj_dump(self, counter):
        '''Dump bytecode'''

        bpf_jt = 0
        bpf_jf = 0
        value = 0
        try:
            value = self.values[0]
        except IndexError:
            pass

        try:
            if self.opcode_class & 0x7 == 5:
                bpf_jt = self.values[1] - counter - 1
                bpf_jf = self.values[2] - counter - 1
        except TypeError as exc:
        #pylint: disable=consider-using-f-string
            raise ValueError(
                "Unresolved references jt {} jf {}".format(self.values[1], self.values[2])
            ) from exc

        if self.opcode_class in [BPF_MISC+BPF_TAX, BPF_MISC+BPF_TXA]:
            opcode = self.opcode_class
        else:
            opcode = self.opcode_class + SIZE_OBJ_MODS[self.size] + ADDR_OBJ_MODS[self.mode]

        if bpf_jt > 255 or bpf_jf > 255:
            raise ValueError(f"A jump of {bpf_jt} {bpf_jf} is a jump too far")
        return (opcode, bpf_jt, bpf_jf, value)

    def __str__(self):
        '''Same as repr'''
        return self.__repr__()

    def __repr__(self):
        '''Printable form of BPF instructions'''
        res = ":\n".join(self.labels)

        res += "\t" + self.code

        if self.code in ["tax", "txa"]:
            return res

        if self.mode is not None:
            try:
                res += "\t" + FORMATS[self.mode].format(*self.values)
            except TypeError:
                res += f"cannot do {self.mode} {self.values}"
            except ValueError:
                res += f"incorrect argument format for {self.mode} {self.values}"
        return res

    def check_mode(self, mode, mask=None):
        '''Verify mode'''
        if not mode in mask:
            raise TypeError(f"Invalid Addressing mode {mode} not {mask} in ")

    def verbose_print(self):
        '''Print suitable for sticking the result into a test case'''

        name = self.__class__.__name__

        if self.reg != "":
            if len(self.labels) == 0:
                return f"code_objects.{name}({self.values},reg={self.reg}, size={self.size}, mode={self.mode})"
            return f"code_objects.{name}({self.values}, reg={self.reg}, size={self.size}, mode={self.mode}, label={self.labels})"
        if len(self.labels) == 0:
            return f"code_objects.{name}({self.values}, size={self.size}, mode={self.mode})"
        return f"code_objects.{name}({self.values}, size={self.size}, mode={self.mode}, label={self.labels})"

class LD(CBPFCode):
    '''Load into A'''
    def __init__(self, values, size=4, mode=None, label=None):
        self.check_mode(mode, [1, 2, 3, 4, 12])
        super().__init__(code="ld", reg="", size=size, mode=mode, label=label)
        self.set_values(values)
        self.opcode_class = 0x0

class LDX(CBPFCode):
    '''Load into X'''
    def __init__(self, values, size=4, mode=None, label=None):
        self.check_mode(mode, [3, 4, 5, 12])
        super().__init__(code="ld", reg="x", size=size, mode=mode, label=label)
        self.set_values(values)
        self.opcode_class = 0x1


class ST(CBPFCode):
    '''Store from A'''
    def __init__(self, values, reg="", size=4, mode=0, label=None):
        super().__init__(code="st", reg=reg, size=size, mode=mode, label=label)
        self.check_mode(mode, [3])
        self.set_values(values)
        self.opcode_class = 0x2

class STX(CBPFCode):
    '''Store from X'''
    def __init__(self, values, reg="", size=4, mode=0, label=None):
        super().__init__(code="st", reg=reg, size=size, mode=mode, label=label)
        self.check_mode(mode, [3])
        self.set_values(values)
        self.opcode_class = 0x3


class Jump(CBPFCode):
    '''Generic Jump.'''
    def __init__(self, code=None, values=None, mode=6, label=None, size=4):
        super().__init__(code=code, mode=mode, label=label)
        self.set_values(values)
        self.opcode_class = 0x5

    def resolve_refs(self, old_label, new_label):
        '''Update refs'''
        #pylint: disable=consider-using-enumerate
        for index in range(0, len(self.values)):
            if self.values[index] == old_label:
                self.values[index] = new_label

class JMP(Jump):
    '''Unconditional Jump'''
    def __init__(self, values, label=None):
        super().__init__(code="jmp", mode=6, label=label)
        self.set_values(values)

class JA(Jump):
    '''Jump on Accumulator'''
    def __init__(self, values, label=None):
        super().__init__(code="ja", mode=6, label=label)
        self.set_values(values)

class CondJump(Jump):
    '''Conditional jumps'''
    def __init__(self, values, code="jeq", mode=None, label=None, size=4):
        if code in ["jeq", "jgt", "jge", "jset"]:
            self.check_mode(mode, [7, 8, 9, 10])
        else:
            self.check_mode(mode, [9, 10])
        super().__init__(code=code, mode=mode, label=label, size=size)
        self.set_values(values)

class JEQ(CondJump):
    '''Jump on equal'''
    def __init__(self, values, mode=None, label=None, size=4):
        super().__init__(values, code="jeq", mode=mode, label=label, size=size)
        self.opcode_class += BPF_JEQ

def JNEQ(values, mode=None, label=None, size=4):
    '''Emulate JNEQ via inverse JEQ'''
    tmp = values[0]
    values[0] = values[1]
    values[1] = tmp
    return JEQ(values, mode=mode, label=label, size=size)

def JNE(values, mode=None, label=None, size=4):
    '''Ditto - emulate JNE'''
    return JNEQ(values, mode=mode, label=label, size=size)

def JLT(values, mode=None, label=None, size=4):
    '''Emulate JLT via JGE'''
    tmp = values[0]
    values[0] = values[1]
    values[1] = tmp
    return JGE(values, mode=mode, label=label, size=size)

def JLE(values, mode=None, label=None, size=4):
    '''Emulate JLT via JGE'''
    tmp = values[0]
    values[0] = values[1]
    values[1] = tmp
    return JGT(values, mode=mode, label=label, size=size)

class JGT(CondJump):
    '''Jump on greater'''
    def __init__(self, values, mode=None, label=None, size=4):
        super().__init__(values, code="jgt", mode=mode, label=label, size=size)
        self.opcode_class += BPF_JGT

class JGE(CondJump):
    '''Jump on greater or equal'''
    def __init__(self, values, mode=None, label=None, size=4):
        super().__init__(values, code="jge", mode=mode, label=label, size=size)
        self.opcode_class += BPF_JGE

class JSET(CondJump):
    '''Jump on a set bit'''
    def __init__(self, values, mode=None, label=None, size=4):
        super().__init__(values, code="jset", mode=mode, label=label, size=size)
        self.opcode_class += BPF_JSET

class Arithmetics(CBPFCode):
    '''Generic arithmetic instruction'''
    def __init__(self, values, code=None, mode=None, label=None, size=4):
        self.check_mode(mode, [0, 4])
        super().__init__(code=code, mode=mode, label=label, size=size)
        self.set_values(values)
        self.opcode_class += BPF_ALU

class ADD(Arithmetics):
    '''ADD instruction'''
    def __init__(self, values, mode=None, label=None, size=4):
        super().__init__(values, code="add", mode=mode, label=label, size=size)
        self.opcode_class += BPF_ADD

class SUB(Arithmetics):
    '''SUB instruction'''
    def __init__(self, values, mode=None, label=None, size=4):
        super().__init__(values, code="sub", mode=mode, label=label, size=size)
        self.opcode_class += BPF_SUB

class MUL(Arithmetics):
    '''MUL instruction'''
    def __init__(self, values, mode=None, label=None, size=4):
        super().__init__(values, code="mul", mode=mode, label=label, size=size)
        self.opcode_class += BPF_MUL

class DIV(Arithmetics):
    '''DIV instruction'''
    def __init__(self, values, mode=None, label=None, size=4):
        super().__init__(values, code="div", mode=mode, label=label, size=size)
        self.opcode_class += BPF_DIV

class MOD(Arithmetics):
    '''MOD instruction'''
    def __init__(self, values, mode=None, label=None, size=4):
        super().__init__(values, code="mod", mode=mode, label=label, size=size)
        self.opcode_class += BPF_MOD

class AND(Arithmetics):
    '''Arithmetic AND instruction'''
    def __init__(self, values, mode=None, label=None, size=4):
        super().__init__(values, code="and", mode=mode, label=label, size=size)
        self.opcode_class += BPF_AND

class OR(Arithmetics):
    '''Arithmetic OR instruction'''
    def __init__(self, values, mode=None, label=None, size=4):
        super().__init__(values, code="or", mode=mode, label=label, size=size)
        self.opcode_class += BPF_OR

class XOR(Arithmetics):
    '''Arithmetic XOR instruction'''
    def __init__(self, values, mode=None, label=None, size=4):
        super().__init__(values, code="xor", mode=mode, label=label, size=size)
        self.opcode_class += BPF_XOR

class LSH(Arithmetics):
    '''LSH instruction'''
    def __init__(self, values, mode=None, label=None, size=4):
        super().__init__(values, code="lsh", mode=mode, label=label, size=size)
        self.opcode_class += BPF_LSH

class RSH(Arithmetics):
    '''RSH instruction'''
    def __init__(self, values, mode=None, label=None, size=4):
        super().__init__(values, code="rsh", mode=mode, label=label, size=size)
        self.opcode_class += BPF_RSH

class NEG(CBPFCode):
    '''NEG instruction'''
    def __init__(self, label=None, size=4):
        super().__init__(code="neg", label=label, size=size)
        self.opcode_class += BPF_NEG

class TAX(CBPFCode):
    '''Transfer A to X'''
    def __init__(self, label=None, size=4):
        super().__init__(code="tax", label=label, size=size)
        self.opcode_class = BPF_MISC+BPF_TAX


class TXA(CBPFCode):
    '''Transfer X to A'''
    def __init__(self, label=None, size=4):
        super().__init__(code="txa", label=label, size=size)
        self.opcode_class = BPF_MISC+BPF_TXA

class RET(CBPFCode):
    '''RET with result.
       cBPF convention is 0 for failure and non
       negative packet "size" for success
    '''
    def __init__(self, values, mode=4, label=None, size=4):
        self.check_mode(mode, [4, 11])
        super().__init__(code="ret", mode=mode, label=label, size=size)
        self.set_values(values)
        self.opcode_class = BPF_RET


V4_NET_REGEXP = re.compile(r"(\d{1,3}\.\d{1,3}\.\d{1,3}\.\d{1,3})\/(\d{1,2})")

class CBPFHelper(AbstractHelper):
    '''cBPF variant of AbstractHelper'''
    def __init__(self, pcap_obj):
        super().__init__(pcap_obj)
        self.helper_id = "cbpf"
        self.stashed_in = None

    @property
    def offset(self):
        '''match_object getter'''
        try:
            return self.attribs["offset"]
        except KeyError:
            return 0

    def dump_code(self, fmt, options):
        '''Dump BPF'''

        super().dump_code(fmt, options)

        res = ""
        if fmt == "asm":
            linenum = 0
            for ins in self.get_code():
                if "lines" in options:
                    linenum += 1
                    res += f"{linenum} {ins}\n"
                else:
                    res += f"{ins}\n"

        if fmt == "iptables":
            res += "{}".format(len(self.get_code()))
            counter = 0
            for ins in self.get_code():
                res += ", {} {} {} {}".format(*ins.obj_dump(counter))
                counter += 1
            res += "\n"
        return res



    @property
    def loc(self):
        '''match_object getter'''
        return self.pcap_obj.loc


    @property
    def match_object(self):
        '''match_object getter'''
        return self.attribs["match_object"]

    @property
    def on_success(self):
        '''on_success getter'''
        return self.attribs["on_success"]

    @property
    def on_failure(self):
        '''on_failure getter'''
        return self.attribs["on_failure"]

    @property
    def attribs(self):
        '''frags getter'''
        return self.pcap_obj.attribs

    @property
    def frags(self):
        '''frags getter'''
        return self.pcap_obj.frags

    @property
    def left(self):
        '''left getter'''
        return self.pcap_obj.left

    @property
    def right(self):
        '''right getter'''
        return self.pcap_obj.right

    @property
    def ip_version(self):
        '''right getter'''
        return self.pcap_obj.ip_version

    def add_code(self, code):
        '''Invoke pcap obj add_code'''
        self.pcap_obj.add_code(code, self.helper_id)

    def add_offset_code(self, code):
        '''Invoke pcap obj add_code'''
        self.pcap_obj.add_offset_code(code, self.helper_id)

# These are way too cBPF specific to try to make them into generic instances

class CBPFAbstractProgram(CBPFHelper):
    '''Do nothing - attaches to a program which just calls subs.
    '''

class CBPFProgSuccess(CBPFHelper):
    '''Success
    '''
    def compile(self, compiler_state=None):
        super().compile(compiler_state)
        self.add_code([RET(0xFFFF, label=[SUCCESS])])

class CBPFProgFail(CBPFHelper):
    '''Fail
    '''
    def compile(self, compiler_state=None):
        super().compile(compiler_state)
        self.add_code([RET(0, label=[LAST_INSN, FAIL])])


class CBPFProgL2(CBPFHelper):
    '''Basic L2 Match
    '''

    def compile(self, compiler_state=None):

        super().compile(compiler_state)
        compiler_state.set_offset("L2", ETHER["size"])

        if isinstance(self.match_object, str):
            self.add_code([
                LD(ETHER["proto"] + self.offset, size=2, mode=1),
                JEQ([ETH_PROTOS[self.match_object], self.on_success, self.on_failure], mode=7),
            ])
        else:
            self.add_code([
                LD(ETHER["proto"] + self.offset, size=2, mode=1),
                JEQ([self.match_object, self.on_success, self.on_failure], mode=7),
            ])

    def compile_offsets(self, compiler_state=None):
        '''L2 offset'''
        super().compile_offsets(compiler_state)

        return compiler_state.get_offset("L2")


class CBPFProg8021Q(CBPFHelper):
    '''Vlan matcher'''
    def compile(self, compiler_state=None):

        super().compile(compiler_state)
        compiler_state.add_offset("L2T", 4)
        self.add_code([
            LD(self.offset + compiler_state.get_offset("L2") + 2, size=2, mode=1),
            AND(0xFFF, mode=4),
            JEQ([self.match_object, self.on_success, self.on_failure], mode=7)
        ])

    def compile_offsets(self, compiler_state=None):
        '''802.1q offset'''
        return compiler_state.get_offset(["L2", "L2T"])


PORT = {
    "src": 0,
    "dst": 2
}

class CBPFProgL3(CBPFHelper):
    '''Layer 3 protocol matcher'''
    def compile(self, compiler_state=None):
        '''Compile the code'''

        super().compile(compiler_state)
        self.add_code([
            LD(self.offset + compiler_state.get_offset(["L2", "L2T"]) + IP["proto"], size=1, mode=1),
            JEQ([self.match_object, self.on_success, self.on_failure], mode=7),
        ])

class CBPFProgIP(CBPFHelper):
    '''Basic match on IP - any shape or form,
       added before matching on address, proto, etc.
    '''

    def compile(self, compiler_state=None):
        '''We need to check IP version. As a side effect
           This also deals with references after an L2 trim.
        '''
        super().compile(compiler_state=None)
        self.add_code([
            LD(self.offset + compiler_state.get_offset(["L2", "L2T"]), size=1, mode=1),
            RSH(4, mode=4),
            JEQ([int(self.ip_version), self.on_success, self.on_failure], mode=7),
        ])


    def compile_offsets(self, compiler_state=None):
        '''Compile offset past IP Headers'''

        super().compile_offsets(compiler_state)

        if int(self.ip_version) == 4:
            self.add_offset_code([
                LDX([compiler_state.get_offset(["L2", "L2T"])], size=1, mode=5)
            ])
        else:
            compiler_state.set_offset("L3", 40)

class CBPFProgTCP(CBPFProgL3):
    '''Basic match on IP - any shape or form,
       added before matching on address, proto, etc.
    '''

    def compile_offsets(self, compiler_state=None):
        '''Compile offset past IP Headers'''
        super().compile_offsets(compiler_state)

        self.add_offset_code([
            LD([compiler_state.get_offset(["L2", "L2T", "L3"]) + 12], size=1, mode=2),
            RSH([2], mode=4),
            ADD([], mode=0),
            TAX(),
        ])

class CBPFProgPort(CBPFHelper):
    '''Basic match on IP - any shape or form,
       added before matching on address, proto, etc.
    '''
    def compile(self, compiler_state=None):
        '''Compile the code'''

        super().compile(compiler_state)

        code = [
            LDX([compiler_state.get_offset(["L2", "L2T", "L3"])], size=1, mode=5)
        ]

        if self.pcap_obj.frags[0].result is None:
            self.stashed_in = compiler_state.next_free_reg()
            self.add_code([ST([self.stashed_in], mode=3)])

        self.compile_offsets(compiler_state)

        if "src" in self.pcap_obj.quals:
            code.append(
                LD([compiler_state.get_offset(["L2", "L2T", "L3"])], size=2, mode=2),
            )
        if "dst" in self.pcap_obj.quals:
            code.append(
                LD([compiler_state.get_offset(["L2", "L2T", "L3"]) + 2], size=2, mode=2),
            )

        if self.pcap_obj.frags[0].result is None:
            code.append(LDX([self.stashed_in], mode=3))
            code.append(JEQ([self.on_success, self.on_failure], mode=8))
            compiler_state.release(self.stashed_in)
        else:
            code.append(JEQ([self.pcap_obj.frags[0].result, self.on_success, self.on_failure], mode=7))
            # add labels for immediate ops to self
        self.add_code(code)
        self.pcap_obj.get_code(self.helper_id)[0].add_label("__start__{}".format(self.frags[0].loc))
        self.pcap_obj.get_code(self.helper_id)[-1].add_label("__end__{}".format(self.frags[-1].loc))

class CBPFProgPortRange(CBPFHelper):
    '''Portrange.
    '''
    def compile(self, compiler_state=None):
        '''Compile the code'''

        code = []

        super().compile(compiler_state)

        left = self.attribs["loc"][0]
        right = self.attribs["loc"][1]

        left_stash = None
        right_stash = None

        left.compile(compiler_state)

        if left.result is None:
            left_stash = compiler_state.next_free_reg()
            left.add_code([ST([left_stash], mode=3)], self.helper_id)
            self.add_code(left.get_code(self.helper_id))

        right.compile(compiler_state)

        if right.result is None:
            right_stash = compiler_state.next_free_reg()
            right.add_code([ST([right_stash], mode=3)], self.helper_id)
            self.add_code(right.code)

        self.compile_offsets(compiler_state)

        if "src" in self.pcap_obj.quals:
            code.append(
                LD([compiler_state.get_offset(["L2", "L2T", "L3"])], size=2, mode=2)
            )

        if "dst" in self.pcap_obj.quals:
            code.append(
                LD([compiler_state.get_offset(["L2", "L2T", "L3"]) + 2], size=2, mode=2)
            )

        if left_stash is not None:
            code.append(LDX([left_stash], mode=3))
            code.append(JGE([self.on_success, self.on_failure], mode=8))
            compiler_state.release(left_stash)
        else:
            code.append(JGE([left.result, f"_portrange_next_{self.loc}", self.on_failure], mode=7))

        if right_stash is not None:
            code.append(LDX([right_stash], mode=3, label=f"_portrange_next_{self.loc}"))
            code.append(JGT([self.on_failure, self.on_success], mode=8))
            compiler_state.release(right_stash)
        else:
            code.append(JGT([right.result, self.on_failure, self.on_success], mode=7, label=f"_portrange_next_{self.loc}"))

        self.add_code(code)
        self.pcap_obj.get_code(self.helper_id)[0].add_label("__start__{}".format(self.frags[0].loc))
        self.pcap_obj.get_code(self.helper_id)[-1].add_label("__end__{}".format(self.frags[-1].loc))


class CBPFProgIPv4(CBPFHelper):
    '''Basic match on v4 address or network.
    '''
    def compile(self, compiler_state=None):
        '''Generate the actual code for the match'''
        try:
            addr = ipaddress.ip_address(self.match_object)
        except ValueError:
            # we let it raise a value error in this case
            addr = ipaddress.ip_network(self.match_object)

        # we do not do any further checks, because regexps
        # should narrow the input to ip_address sufficiently
        # to guarantee a v4 of some sort.

        location = None

        super().compile(compiler_state)

        if "srcordst" in self.pcap_obj.quals or "srcanddst" in self.pcap_obj.quals:
            return

        for qual in self.pcap_obj.quals:
            # Use only simple qualifiers. Skip protos, vlans, etc

            if isinstance(qual, str):
                try:
                    location = compiler_state.get_offset(["L2", "L2T"]) + self.offset + IP[qual]
                except KeyError:
                    pass
                if location is not None:
                    break
        if location is None:
            raise ValueError(f"Invalid address type specifier {self.pcap_obj.quals}")


        code = [LD(location, size=4, mode=1)]
        if isinstance(addr, ipaddress.IPv4Network):
            code.extend([
                AND(int(addr.netmask), mode=4),
                JEQ([int(addr.network_address), self.on_success, self.on_failure], mode=7)
            ])
        else:
            code.append(JEQ([int(addr), self.on_success, self.on_failure], mode=7))
        self.add_code(code)

class CBPFProgIPv6(CBPFHelper):
    '''Basic match on v4 address or network.
    '''
    def compile(self, compiler_state=None):
        '''Generate the actual code for the match'''
        try:
            addr = ipaddress.ip_address(self.match_object)
        except ValueError:
            # we let it raise a value error in this case
            addr = ipaddress.ip_network(self.match_object)

        location = None

        super().compile(compiler_state)

        if "srcordst" in self.pcap_obj.quals or "srcanddst" in self.pcap_obj.quals:
            return

        for qual in self.pcap_obj.quals:
            # Use only simple qualifiers. Skip protos, vlans, etc

            if isinstance(qual, str):
                try:
                    location = compiler_state.get_offset(["L2", "L2T"]) + self.offset + IP6[qual]
                except KeyError:
                    pass
                if location is not None:
                    break
        if location is None:
            raise ValueError(f"Invalid address type specifier {self.pcap_obj.quals}")

        code = []


        if isinstance(addr, ipaddress.IPv6Network):
<<<<<<< HEAD
            netmask = int(addr.netmask).to_bytes(16, sys.byteorder)
            address = int(addr.network_address).to_bytes(16, sys.byteorder)
=======
            netmask = int(addr.netmask).to_bytes(16, byteorder='big')
            address = int(addr.network_address).to_bytes(16, byteorder='big')
>>>>>>> 604bf7b0

            for nibble in range(0,4):
                if nibble < 3:
                    next_label = "_v6_{}_{}".format(self.loc, nibble + 1)
                else:
                    next_label = self.on_success
                code.extend([
                    LD(location + nibble * 4, size=4, mode=1, label=f"_v6_{self.loc}_{nibble}"),
                    AND(int.from_bytes(netmask[nibble*4:nibble*4 + 4], sys.byteorder), mode=4),
                    JEQ([int.from_bytes(address[nibble*4:nibble*4 + 4], sys.byteorder), next_label, self.on_failure], mode=7)
                ])
        else:
            address = int(addr).to_bytes(16, byteorder=big)
            for nibble in range(0,4):
                if nibble < 3:
                    next_label = "_v6_{}_{}".format(self.loc, nibble + 1)
                else:
                    next_label = self.on_success
                code.extend([
                    LD(location + nibble * 4, size=4, mode=1, label=f"_v6_{self.loc}_{nibble}"),
                    JEQ([int.from_bytes(address[nibble*4:nibble*4 + 4]), next_label, self.on_failure], mode=7)
                ])
        self.add_code(code)


class CBPFProgNOT(CBPFHelper):
    '''Negate the result of all frags.
    '''
    def compile(self, compiler_state=None):
        '''Compile NOT - inverse true and false'''
        super().compile(compiler_state)
        self.pcap_obj.replace_value(NEXT_MATCH, "__temp_not")
        self.pcap_obj.replace_value(FAIL, NEXT_MATCH)
        self.pcap_obj.replace_value("__temp_not", FAIL)


class CBPFProgOR(CBPFHelper):
    '''Perform logical OR on left and right frag(s)
    '''
    def compile(self, compiler_state=None):
        '''Compile OR - inverse true and false'''

        old_state = compiler_state.quals.copy()
        offsets = compiler_state.offsets
        self.left.compile(compiler_state)
        compiler_state.quals = old_state
        compiler_state.offsets = offsets
        self.right.compile(compiler_state)

        label = self.frags[1].get_start_label()

        self.frags[0].replace_value(NEXT_MATCH, PARENT_NEXT)
        self.frags[0].replace_value(FAIL, label)


class CBPFProgAND(CBPFHelper):
    '''Perform logical AND on left and right frag(s)
    '''

COMP_TABLE = {
    "<" : JLT,
    ">" : JGT,
    "==" : JEQ,
    "!=" : JNEQ,
    ">=" : JGE,
    "<=" : JLE
}

class CBPFProgOffset(CBPFHelper):
    '''Perform computation of offset to payload
    '''

    def compile(self, compiler_state=None):
        '''We compile offset code instead of the normal
           match logic.
        '''

        super().compile(compiler_state)

        self.pcap_obj.compile_offsets(compiler_state)

        code = self.pcap_obj.get_offset_code(self.helper_id)
        if len(code) == 0:
            # our relocation mechanism breaks if a prog does not
            # generate any code and has labels
            code.append(ADD([0], mode=4))


        # NOP - to ensure labels are computed correctly
        self.add_code(code)


COMP_TABLE = {
    "<" : JLT,
    ">" : JGT,
    "==" : JEQ,
    "!=" : JNEQ,
    ">=" : JGE,
    "<=" : JLE
}


class CBPFProgLoad(CBPFHelper):
    '''Load a value from packet address
    '''
    def compile(self, compiler_state=None):
        '''Compile arithmetics'''

        super().compile(compiler_state)

        super().compile_offsets(compiler_state)

        if isinstance(self.pcap_obj.attribs["loc"], Immediate):
            if self.pcap_obj.use_offset:
                self.add_code([LD([self.pcap_obj.attribs["loc"].attribs["match_object"] + compiler_state.offset], size=self.pcap_obj.attribs["size"], mode=2)])
            else:
                self.add_code([LD([self.pcap_obj.attribs["loc"].attribs["match_object"] + compiler_state.offset], size=self.pcap_obj.attribs["size"], mode=1)])
        self.pcap_obj.get_code(self.helper_id)[0].add_label("__start__{}".format(self.frags[0].loc))
        self.pcap_obj.get_code(self.helper_id)[-1].add_label("__end__{}".format(self.frags[-1].loc))

class CBPFProgIndexLoad(CBPFHelper):
    '''Perform arithmetic operations.
    '''

    def compile(self, compiler_state=None):
        '''Compile arithmetics'''
        super().compile(compiler_state)
        self.add_code([
            TAX(),
            LD([0], size=self.pcap_obj.attribs["size"], mode=2)
        ])


COMPUTE_TABLE = {
    "+" : lambda x, y: x + y,
    "-" : lambda x, y: x - y,
    "*" : lambda x, y: x * y,
    "/" : lambda x, y: x / y,
    "%" : lambda x, y: x % y,
    "&" : lambda x, y: x & y,
    "|" : lambda x, y: x | y,
    "^" : lambda x, y: x ^ y,
    "<<" : lambda x, y: x << y,
    ">>" : lambda x, y: x >> y,
    "<" : lambda x, y: x < y,
    ">" : lambda x, y: x > y,
    "==" : lambda x, y: x == y,
    "!=" : lambda x, y: not x == y,
    ">=" : lambda x, y: x >= y,
    "<=" : lambda x, y: x <= y
}


def compute(left, op, right):
    '''Dumb calculcator'''
    return COMPUTE_TABLE[op](left, right)


class CBPFProgComp(CBPFHelper):
    '''Perform arithmetic comparisons.
    '''

    def compile(self, compiler_state=None):
        '''Compile comparison between operands'''

        left = self.pcap_obj.left
        right = self.pcap_obj.right
        stashed_in = None

        super().compile(compiler_state)

        if left.result is None:
            stashed_in = compiler_state.next_free_reg()
            left.add_code([ST([self.stashed_in], mode=3)], self.helper_id)

        if left.result is None and right.result is None:
            self.add_code([
                LDX([self.left.stashed_in], mode=3),
                COMP_TABLE[self.attribs["op"]]([self.stashed_in, self.on_success, self.on_failure], mode=3)
            ])

        if left.result is not None and right.result is None:
            self.add_code([COMP_TABLE[self.attribs["op"]]([left.result, self.on_success, self.on_failure], mode=7)])

        if left.result is None and right.result is not None:
            if stashed_in is not None:
                left.code[self.helper_id].pop()
            self.add_code([COMP_TABLE[self.attribs["op"]]([right.result, self.on_success, self.on_failure], mode=7)])

        if left.result is not None and right.result is not None:
            self.pcap_obj.result = compute(left.result, self.attribs["op"], right.result)
            if self.pcap_obj.result:
                self.add_code(JMP([self.on_success]))
            else:
                self.add_code(JMP([self.on_failure]))

        if stashed_in is not None:
            compiler_state.release(stashed_in)
        self.pcap_obj.get_code(self.helper_id)[0].add_label("__start__{}".format(self.frags[0].loc))
        self.pcap_obj.get_code(self.helper_id)[-1].add_label("__end__{}".format(self.frags[-1].loc))

class CBPFImmediate(CBPFHelper):
    '''Fake leafe for immediate ops
    '''
    def compile(self, compiler_state=None):
        self.pcap_obj.result = self.match_object


ARITH_TABLE = {
    "+" : ADD,
    "-" : SUB,
    "*" : MUL,
    "/" : DIV,
    "%" : MOD,
    "&" : AND,
    "|" : OR,
    "^" : XOR,
    "<<" : LSH,
    ">>" : RSH
}

class CBPFProgArOp(CBPFHelper):
    '''Perform arithmetic operations.
    '''

    def compile(self, compiler_state=None):
        '''Compile arithmetics'''

        left = self.pcap_obj.left
        right = self.pcap_obj.right
        stashed_in = None

        super().compile(compiler_state)

        if left.result is None and right.result is None:
            stashed_in = compiler_state.next_free_reg()
            left.add_code([ST([self.stashed_in], mode=3)], self.helper_id)
            self.add_code([
                    LDX([stashed_in], mode=3),
                    ARITH_TABLE[self.attribs["op"]](mode=0)
                ])

        if left.result is not None and right.result is None:
            self.add_code([ARITH_TABLE[self.attribs["op"]]([left.result], mode=4)])

        if left.result is None and right.result is not None:
            if stashed_in is not None:
                left.code[self.helper_id].pop()
            self.add_code([ARITH_TABLE[self.attribs["op"]]([right.result], mode=4)])

        if self.left.result is not None and self.right.result is not None:
            if stashed_in is not None:
                left.code[self.helper_id].pop()
            self.pcap_obj.result = compute(left.result, self.attribs["op"], right.result)

        if stashed_in is not None:
            compiler_state.release(stashed_in)
        self.pcap_obj.get_code(self.helper_id)[0].add_label("__start__{}".format(self.frags[0].loc))
        self.pcap_obj.get_code(self.helper_id)[-1].add_label("__end__{}".format(self.frags[-1].loc))

def dispatcher(obj):
    '''Return the correct code helper'''
    return getattr(sys.modules[__name__], f"CBPF{obj.__class__.__name__}")(obj)<|MERGE_RESOLUTION|>--- conflicted
+++ resolved
@@ -882,13 +882,8 @@
 
 
         if isinstance(addr, ipaddress.IPv6Network):
-<<<<<<< HEAD
-            netmask = int(addr.netmask).to_bytes(16, sys.byteorder)
-            address = int(addr.network_address).to_bytes(16, sys.byteorder)
-=======
             netmask = int(addr.netmask).to_bytes(16, byteorder='big')
             address = int(addr.network_address).to_bytes(16, byteorder='big')
->>>>>>> 604bf7b0
 
             for nibble in range(0,4):
                 if nibble < 3:
